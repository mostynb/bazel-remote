--- conflicted
+++ resolved
@@ -6,12 +6,7 @@
 	"net/http"
 	"strconv"
 
-<<<<<<< HEAD
-	"github.com/bajacondor/bazel-remote/cache"
-	//"github.com/buchgr/bazel-remote/cache"
-=======
-	"./cache"
->>>>>>> 279db718
+	"github.com/buchgr/bazel-remote/cache"
 )
 
 func main() {
